from capstone import *
from capstone.arm import *
from capstone.x86 import *

# FIXME (theo) remove capstone
import inspect
import logging
import StringIO

from .disasm import Capstone
from abc import abstractmethod
from functools import wraps
from itertools import islice, imap

import capstone

from ..smtlib import BitVec, Operators, Constant
from ..memory import MemoryException
from ...utils.helpers import issymbolic
from ...utils.emulate import UnicornEmulator

logger = logging.getLogger("CPU")
register_logger = logging.getLogger("REGISTERS")



SANE_SIZES = {8, 16, 32, 64, 80, 128, 256}
class Operand(object):
    """This class encapsulates how to access operands (regs/mem/immediates) for
    different CPUs
    """
    class MemSpec(object):
        '''
        Auxiliary class wraps capstone operand 'mem' attribute. This will
        return register names instead of Ids
        '''
        def __init__(self, parent):
            self.parent = parent
        # FIXME (theo) remove this
        segment = property(lambda self: self.parent._reg_name(self.parent.op.mem.segment))
        base = property(lambda self: self.parent._reg_name(self.parent.op.mem.base))
        index = property(lambda self: self.parent._reg_name(self.parent.op.mem.index))
        scale = property(lambda self: self.parent.op.mem.scale)
        disp = property(lambda self: self.parent.op.mem.disp)

    def __init__(self, cpu, op):
        '''
        This encapsulates the arch-independent way to access instruction
        operands and immediates based on the dissasembler operand descriptor in
        use. This class knows how to browse an operand and get its details.

        It also knows how to access the specific Cpu to get the actual values
        from memory and registers.

        :param Cpu cpu: A Cpu instance
        :param op: An operand instance
        :type op: X86Op or ArmOp
        '''
        assert isinstance(cpu, Cpu)
        # Check against the list of supported operands
        assert isinstance(op, (capstone.x86.X86Op, capstone.arm.ArmOp))
        self.cpu = cpu
        self.op = op
        self.mem = Operand.MemSpec(self)

    def _reg_name(self, reg_id):
        '''
        Translates a register ID from the disassembler object into the
        register name based on manticore's alias in the register file

        :param int reg_id: Register ID
        '''
        # FIXME (theo)
        cs_reg_name = self.cpu.instruction.reg_name(reg_id)
        if cs_reg_name is None or cs_reg_name.lower() == '(invalid)':
            return None
        return self.cpu._regfile._alias(cs_reg_name.upper())

    def __getattr__(self, name):
        return getattr(self.op, name)

    @property
    def type(self):
        ''' This property encapsulates the operand type.
            It may be one of the following:
                register
                memory
                immediate
        '''
        raise NotImplementedError

    @property
    def size(self):
        ''' Return bit size of operand '''
        raise NotImplementedError

    @property
    def reg(self):
        return self._reg_name(self.op.reg)

    @abstractmethod
    def address(self):
        ''' On a memory operand it returns the effective address '''
        raise NotImplementedError

    def read(self):
        ''' It reads the operand value from the registers or memory '''
        raise NotImplementedError

    def write(self, value):
        ''' It writes the value of specific type to the registers or memory '''
        raise NotImplementedError

class RegisterFile(object):
    """
    Basic register file structure not actually need to abstract as it's used
    only from the cpu implementation
    """
    def __init__(self, aliases=None):
        # dict mapping from alias register name ('PC') to actual register
        # name ('RIP')
        self._aliases = aliases if aliases is not None else {}

    def _alias(self, register):
        '''
        Get register canonical alias. ex. PC->RIP or PC->R15

        :param str register: The register name
        '''
        return self._aliases.get(register, register)

    def write(self, register, value):
        '''
        Write value to the specified register

        :param str register: a register id. Must be listed on all_registers
        :param value: a value of the expected type
        :type value: int or long or Expression
        :return: the value actually written to the register
        '''
        pass

    def read(self, register):
        '''
        Read value from specified register

        :param str register: a register name. Must be listed on all_registers
        :return: the register value
        '''
        pass

    @property
    def all_registers(self):
        ''' Lists all possible register names (Including aliases) '''
        return tuple(self._aliases)

    @property
    def canonical_registers(self):
        ''' List the minimal most beautiful set of registers needed '''
        pass

    def __contains__(self, register):
        '''
        Check for register validity

        :param register: a register name
        '''
        return self._alias(register) in self.all_registers

class Abi(object):
    '''
    Represents the ability to extract arguments from the environment and write
    back a result.

    Used for function call and system call models.
    '''
    def __init__(self, cpu):
        '''
        :param manticore.core.cpu.Cpu cpu: CPU to initialize with
        '''
        self._cpu = cpu

    def get_arguments(self):
        '''
        Extract model arguments conforming to `convention`. Produces an iterable
        of argument descriptors following the calling convention. A descriptor
        is either a string describing a register, or an address (concrete or
        symbolic).

        :return: iterable returning syscall arguments.
        :rtype: iterable
        '''
        raise NotImplementedError

    def write_result(self, result):
        '''
        Write the result of a model back to the environment.

        :param result: result of the model implementation
        '''
        raise NotImplementedError

    def ret(self):
        '''
        Handle the "ret" semantics of the ABI, i.e. reclaiming stack space,
        popping PC, etc.

        A null operation by default.
        '''
        return

    def values_from(self, base):
        '''
        A reusable generator for increasing pointer-sized values from an address
        (usually the stack).
        '''
        word_bytes = self._cpu.address_bit_size / 8
        while True:
            yield base
            base += word_bytes

    def invoke(self, model, prefix_args=None):
        '''
        Invoke a callable `model` as if it was a native function. If
        :func:`~manticore.models.isvariadic` returns true for `model`, `model` receives a single
        argument that is a generator for function arguments. Pass a tuple of
        arguments for `prefix_args` you'd like to precede the actual
        arguments.

        :param callable model: Python model of the function
        :param tuple prefix_args: Parameters to pass to model before actual ones
        :return: The result of calling `model`
        '''
        prefix_args = prefix_args or ()

        spec = inspect.getargspec(model)

        if spec.varargs:
            logger.warning("ABI: A vararg model must be a unary function.")

        nargs = len(spec.args) - len(prefix_args)

        # If the model is a method, we need to account for `self`
        if inspect.ismethod(model):
            nargs -= 1

        def resolve_argument(arg):
            if isinstance(arg, str):
                return self._cpu.read_register(arg)
            else:
                return self._cpu.read_int(arg)

        # Create a stream of resolved arguments from argument descriptors
        descriptors = self.get_arguments()
        argument_iter = imap(resolve_argument, descriptors)

        # TODO(mark) this is here as a hack to avoid circular import issues
        from ...models import isvariadic

        try:
            if isvariadic(model):
                result = model(*(prefix_args + (argument_iter,)))
            else:
                argument_tuple = prefix_args + tuple(islice(argument_iter, nargs))
                result = model(*argument_tuple)
        except ConcretizeArgument as e:
            assert e.argnum >= len(prefix_args), "Can't concretize a constant arg"
            idx = e.argnum - len(prefix_args)

            # Arguments were lazily computed in case of variadic, so recompute here
            descriptors = self.get_arguments()
            src = next(islice(descriptors, idx, idx+1))

            msg = 'Concretizing due to model invocation'
            if isinstance(src, str):
                raise ConcretizeRegister(src, msg)
            else:
                raise ConcretizeMemory(src, self._cpu.address_bit_size, msg)
        else:
            if result is not None:
                self.write_result(result)

            self.ret()

        return result

class SyscallAbi(Abi):
    '''
    A system-call specific ABI.
    '''
    def syscall_number(self):
        '''
        Extract the index of the invoked syscall.

        :return: int
        '''
        raise NotImplementedError

############################################################################
# Abstract cpu encapsulating common cpu methods used by platforms and executor.
class Cpu(object):
    '''
    Base class for all Cpu architectures. Functionality common to all
    architectures (and expected from users of a Cpu) should be here. Commonly
    used by platforms and py:class:manticore.core.Executor

    The following attributes need to be defined in any derived class

    - arch
    - mode
    - max_instr_width
    - address_bit_size
    - pc_alias
    - stack_alias
    '''

    def __init__(self, regfile, memory):
        assert isinstance(regfile, RegisterFile)
<<<<<<< HEAD

        self.instruction = None

        # FIXME (theo) why the call to super here?
=======
>>>>>>> 2828dd3a
        super(Cpu, self).__init__()
        self._regfile = regfile
        self._memory = memory
        self._instruction_cache = {}
        self._icount = 0
<<<<<<< HEAD

        self._disasm = disasm
=======
        self.instruction = None
>>>>>>> 2828dd3a

        # Ensure that regfile created STACK/PC aliases
        assert 'STACK' in self._regfile
        assert 'PC' in self._regfile

    def __getstate__(self):
        state = {}
        state['regfile'] = self._regfile
        state['memory'] = self._memory
        state['icount'] = self._icount
        return state

    def __setstate__(self, state):
        Cpu.__init__(self, state['regfile'], state['memory'])
        self._icount = state['icount']
        return

    @property
    def icount(self):
        return self._icount

    ##############################
    # Register access
    @property
    def regfile(self):
        ''' The RegisterFile of this cpu '''
        return self._regfile

    @property
    def all_registers(self):
        '''
        Returns all register names for this CPU. Any register returned can be
        accessed via a `cpu.REG` convenience interface (e.g. `cpu.EAX`) for both
        reading and writing.

        :return: valid register names
        :rtype: tuple[str]
        '''
        return self._regfile.all_registers

    @property
    def canonical_registers(self):
        '''
        Returns the list of all register names  for this CPU.

        :rtype: tuple
        :return: the list of register names for this CPU.
        '''
        return self._regfile.canonical_registers

    def write_register(self, register, value):
        '''
        Dynamic interface for writing cpu registers

        :param str register: register name (as listed in `self.all_registers`)
        :param value: register value
        :type value: int or long or Expression
        '''
        return self._regfile.write(register, value)

    def read_register(self, register):
        '''
        Dynamic interface for reading cpu registers

        :param str register: register name (as listed in `self.all_registers`)
        :return: register value
        :rtype: int or long or Expression
        '''
        return self._regfile.read(register)

    # Pythonic access to registers and aliases
    def __getattr__(self, name):
        '''
        A Pythonic version of read_register

        :param str name: Name of the register
        '''
        assert name != '_regfile'
        if hasattr(self, '_regfile') and name in self._regfile:
            return self.read_register(name)
        raise AttributeError(name)

    def __setattr__(self, name, value):
        '''
        A Pythonic version of write_register

        :param str name: Name of the register to set
        :param value: The value to set the register to
        :type param: int or long or Expression
        '''
        if hasattr(self, '_regfile') and name in self._regfile:
            return self.write_register(name, value)
        object.__setattr__(self, name, value)


    #############################
    # Memory access
    @property
    def memory(self):
        return self._memory

    def write_int(self, where, expr, size=None):
        '''
        Writes int to memory

        :param int where: address to write to
        :param expr: value to write
        :type expr: int or BitVec
        :param size: bit size of `expr`
        '''
        if size is None:
            size = self.address_bit_size
        assert size in SANE_SIZES
        self.memory[where:where + size / 8] = [Operators.CHR(Operators.EXTRACT(expr, offset, 8)) for offset in xrange(0, size, 8)]

    def read_int(self, where, size=None):
        '''
        Reads int from memory

        :param int where: address to read from
        :param size: number of bits to read
        :return: the value read
        :rtype: int or BitVec
        '''
        if size is None:
            size = self.address_bit_size
        assert size in SANE_SIZES
        data = self.memory[where:where+size/8]
        total_size = 8 * len(data)
        value = Operators.CONCAT(total_size, *map(Operators.ORD, reversed(data)))
        return value


    def write_bytes(self, where, data):
        '''
        Write a concrete or symbolic (or mixed) buffer to memory

        :param int where: address to write to
        :param data: data to write
        :type data: str or list
        '''
        for i in xrange(len(data)):
            self.write_int(where + i, Operators.ORD(data[i]), 8)

    def read_bytes(self, where, size):
        '''
        Read from memory.

        :param int where: address to read data from
        :param int size: number of bytes
        :return: data
        :rtype: list[int or Expression]
        '''
        result = []
        for i in xrange(size):
            result.append(Operators.CHR(self.read_int(where + i, 8)))
        return result

    def read_string(self, where, max_length=None):
        '''
        Read a NUL-terminated concrete buffer from memory.

        :param int where: Address to read string from
        :param int max_length:
            The size in bytes to cap the string at, or None [default] for no
            limit.
        :return: string read
        :rtype: str
        '''
        s = StringIO.StringIO()
        while True:
            c = self.read_int(where, 8)

            assert not issymbolic(c)

            if c == 0:
                break

            if max_length is not None:
                if max_length == 0:
                    break
                max_length = max_length - 1
            s.write(Operators.CHR(c))
            where += 1
        return s.getvalue()

    def push_bytes(self, data):
        '''
        Write `data` to the stack and decrement the stack pointer accordingly.

        :param str data: Data to write
        '''
        self.STACK -= len(data)
        self.write_bytes(self.STACK, data)
        return self.STACK

    def pop_bytes(self, nbytes):
        '''
        Read `nbytes` from the stack, increment the stack pointer, and return
        data.

        :param int nbytes: How many bytes to read
        :return: Data read from the stack
        '''
        data = self.read_bytes(self.STACK, nbytes)
        self.STACK += nbytes
        return data

    def push_int(self, value):
        '''
        Decrement the stack pointer and write `value` to the stack.

        :param int value: The value to write
        :return: New stack pointer
        '''
        self.STACK -= self.address_bit_size / 8
        self.write_int(self.STACK, value)
        return self.STACK

    def pop_int(self):
        '''
        Read a value from the stack and increment the stack pointer.

        :return: Value read
        '''
        value = self.read_int(self.STACK)
        self.STACK += self.address_bit_size / 8
        return value


    #######################################
    # Decoder
    @abstractmethod
    def _wrap_operands(self, operands):
        '''
        Private method to decorate an Operand to our needs based on the
        underlying architecture. See Operand class
        '''
        pass

    def decode_instruction(self, pc):
        '''
        This will decode an instruction from memory pointed by `pc` and store
        it in self.instruction.

        :param int pc: address of the instruction
        '''
        # No dynamic code!!! #TODO!

        if issymbolic(pc):
            raise SymbolicPCException()

        if not self.memory.access_ok(pc,'x'):
            raise InvalidPCException(pc)

        #Check if instruction was already decoded
        self._instruction_cache = {}
        if pc in self._instruction_cache:
            logger.debug("Intruction cache hit at %x", pc)
            return self._instruction_cache[pc]

        text = ''
        try:
            # check access_ok
            for i in xrange(0, self.max_instr_width):
                c = self.memory[pc + i]
                if issymbolic(c):
                    assert isinstance(c, BitVec) and c.size == 8
                    if isinstance(c, Constant):
                        c = chr(c.value)
                    else:
                        logger.error('Concretize executable memory %r %r',
                                     c,
                                     text)
                        break
                assert isinstance(c, str)
                text += c
        except MemoryException:
            pass

        code = text.ljust(self.max_instr_width, '\x00')
        # FIXME(theo) abandon capstone instruction
        insn = self.disasm.get_insn(code, pc)

        #PC points to symbolic memory
        if insn.size > len(text):
            logger.info("Trying to execute instructions from invalid memory")
            raise InvalidPCException(pc)

        if not self.memory.access_ok(slice(pc, pc + insn.size), 'x'):
            logger.info("Trying to execute instructions from non-executable memory")
            raise InvalidPCException(pc)

        insn.operands = self._wrap_operands(insn.operands)

        self._instruction_cache[pc] = insn
        self.instruction = insn


    #######################################
    # Execute
    @abstractmethod
    def canonicalize_instruction_name(self, instruction):
        '''
        Get the semantic name of an instruction.
        '''
        pass

    def execute(self):
        '''
        Decode, and execute one instruction pointed by register PC
        '''

        # Decode the instruction if it wasn't explicitly decoded
        if self.instruction is None or self.instruction.address != self.PC:
            self.decode_instruction(self.PC)

        insn = self.instruction

        name = self.canonicalize_instruction_name(insn)

        def fallback_to_emulate(*operands):
            text_bytes = ' '.join('%02x'%x for x in insn.bytes)
            logger.info("Unimplemented instruction: 0x%016x:\t%s\t%s\t%s",
                        insn.address,
                        text_bytes,
                        insn.mnemonic,
                        insn.op_str)
            self.emulate(insn)

        implementation = getattr(self, name, fallback_to_emulate)

        if logger.level == logging.DEBUG :
            logger.debug(self.render_instruction())
            for l in self.render_registers():
                register_logger.debug(l)

        implementation(*insn.operands)
        self._icount += 1

    def emulate(self, insn):
        '''
        If we could not handle emulating an instruction, use Unicorn to emulate
        it.

        :param insn: The instruction object to emulate
        '''
        emu = UnicornEmulator(self)
        emu.emulate(insn)
        # We have been seeing occasional Unicorn issues with it not clearing
        # the backing unicorn instance. Saw fewer issues with the following
        # line present.
        del emu

    def render_instruction(self):
        try:
            insn = self.instruction
            return "INSTRUCTION: 0x%016x:\t%s\t%s" % (insn.address,
                                                      insn.mnemonic,
                                                      insn.op_str)
        except:
            return "{can't decode instruction}"

    def render_register(self, reg_name):
        result = ""
        value = self.read_register(reg_name)
        if issymbolic(value):
            aux = "%3s: "%reg_name +"%16s"%value
            result += aux
        elif isinstance(value, (int, long)):
            result += "%3s: 0x%016x" % (reg_name, value)
        else:
            result += "%3s: %r" % (reg_name, value)
        return result

    def render_registers(self):
        return map(self.render_register, self._regfile.canonical_registers)

    #Generic string representation
    def __str__(self):
        '''
        Returns a string representation of cpu state

        :rtype: str
        :return: name and current value for all the registers.
        '''
        result = self.render_instruction() + "\n"
        result += '\n'.join(self.render_registers())
        return result


class DecodeException(Exception):
    ''' Raised when trying to decode an unknown or invalid instruction '''
    def __init__(self, pc, insn_bytes, extra):
        super(DecodeException, self).__init__("Error decoding instruction @%08x", pc)
        self.pc = pc
        self.bytes = insn_bytes
        self.extra = extra

class InvalidPCException(Exception):
    '''
    Exception raised when you try to execute invalid or not executable memory
    '''
    def __init__(self, pc):
        super(InvalidPCException, self).__init__("Trying to execute invalid memory @%08x" % pc)
        self.pc = pc

class InstructionNotImplementedError(Exception):
    '''
    Exception raised when you try to execute an instruction that is not yet
    implemented in the emulator. Add it to the Cpu-specific implementation.
    '''
    pass

class DivideError(Exception):
    ''' A division by zero '''
    pass

class CpuInterrupt(Exception):
    ''' Any interruption triggered by the CPU '''
    pass

class Interruption(CpuInterrupt):
    ''' A software interrupt. '''
    def __init__(self, N):
        super(Interruption, self).__init__("CPU Software Interruption %08x", N)
        self.N = N

class Syscall(CpuInterrupt):
    def __init__(self):
        super(Syscall, self).__init__("CPU Syscall")

# TODO(yan): Move this into State or a more appropriate location

class ConcretizeException(Exception):
    '''
    Base class for all exceptions that trigger the concretization of a symbolic
    value.
    '''
    _ValidPolicies = ['MINMAX', 'ALL', 'SAMPLED', 'ONE']
    def __init__(self, message, policy):
        assert policy in self._ValidPolicies, "Policy must be one of: %s" % (', '.join(self._ValidPolicies),)
        self.policy = policy
        super(ConcretizeException, self).__init__("%s (Policy: %s)" % (message, policy))

class ConcretizeRegister(ConcretizeException):
    '''
    Raised when a symbolic register needs to be concretized.
    '''
    def __init__(self, reg_name, message, policy='MINMAX'):
        message = "Concretizing %s. %s" % (reg_name, message)
        super(ConcretizeRegister, self).__init__(message, policy)
        self.reg_name = reg_name

class ConcretizeMemory(ConcretizeException):
    '''
    Raised when a symbolic memory location needs to be concretized.
    '''
    def __init__(self, address, size, message, policy='MINMAX'):
        message = "Concretizing byte at %x. %s" % (address, message)
        super(ConcretizeMemory, self).__init__(message, policy)
        self.address = address
        self.size = size

class ConcretizeArgument(ConcretizeException):
    '''
    Raised when a symbolic argument needs to be concretized.
    '''
    def __init__(self, argnum, policy='MINMAX'):
        message = "Concretizing argument #%d." % (argnum,)
        super(ConcretizeArgument, self).__init__(message, policy)
        self.argnum = argnum

class SymbolicPCException(ConcretizeRegister):
    '''
    Raised when we attempt to execute from a symbolic location.
    '''
    def __init__(self):
        super(SymbolicPCException, self).__init__("PC", "Can't execute from a symbolic address.", "ALL")

class IgnoreAPI(Exception):
    def __init__(self, name):
        super(IgnoreAPI, self).__init__("Ignoring API: {}".format(name))
        self.name = name

class Sysenter(CpuInterrupt):
    ''' '''
    def __init__(self):
        super(Sysenter, self).__init__("CPU Sysenter")


#Instruction decorators
def instruction(old_method):
    #This should decorate every instruction implementation
    @wraps(old_method)
    def new_method(cpu, *args, **kw_args):
        cpu.PC += cpu.instruction.size
        return old_method(cpu, *args, **kw_args)
    new_method.old_method = old_method
    return new_method<|MERGE_RESOLUTION|>--- conflicted
+++ resolved
@@ -316,24 +316,12 @@
 
     def __init__(self, regfile, memory):
         assert isinstance(regfile, RegisterFile)
-<<<<<<< HEAD
-
-        self.instruction = None
-
-        # FIXME (theo) why the call to super here?
-=======
->>>>>>> 2828dd3a
         super(Cpu, self).__init__()
         self._regfile = regfile
         self._memory = memory
         self._instruction_cache = {}
         self._icount = 0
-<<<<<<< HEAD
-
-        self._disasm = disasm
-=======
         self.instruction = None
->>>>>>> 2828dd3a
 
         # Ensure that regfile created STACK/PC aliases
         assert 'STACK' in self._regfile
@@ -615,7 +603,6 @@
             pass
 
         code = text.ljust(self.max_instr_width, '\x00')
-        # FIXME(theo) abandon capstone instruction
         insn = self.disasm.get_insn(code, pc)
 
         #PC points to symbolic memory
